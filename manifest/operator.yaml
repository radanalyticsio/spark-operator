--- conflicted
+++ resolved
@@ -38,18 +38,13 @@
       containers:
       - name: spark-operator
         image: quay.io/radanalyticsio/spark-operator:latest-released
-<<<<<<< HEAD
         env:
-        - name: CRD
+        - name: CRD # if false, the operator will watch on ConfigMaps
           value: "true"
-=======
-        #env:
         #- name: WATCH_NAMESPACE # if not specified the same ns as the operator's will be used, use * for all (+ set cluster rights)
         #  value: "default"
         #- name: FULL_RECONCILIATION_INTERVAL_S
         #  value: "180"
-        #- name: CRD # if false, the operator will watch on ConfigMaps
-        #  value: "true"
         #- name: METRICS # should we expose metrics for Prometheus?
         #  value: "false"
         #- name: METRICS_PORT
@@ -58,7 +53,6 @@
         #  value: "false"
         #- name: COLORS
         #  value: "false"
->>>>>>> e4993755
         resources:
           requests:
             memory: "512Mi"
